package main

import (
	"context"
	"encoding/hex"
	"fmt"
	"os"
	"os/signal"
	"path/filepath"
	"syscall"
	"time"

	"github.com/jbenet/go-base58"
	"github.com/shirou/gopsutil/host"

	"github.com/pkg/errors"
	"github.com/threefoldtech/tfexplorer/client"
	"github.com/threefoldtech/tfexplorer/models/generated/directory"
	"github.com/threefoldtech/zos/pkg/app"
	"github.com/threefoldtech/zos/pkg/flist"
	"github.com/threefoldtech/zos/pkg/geoip"
	"github.com/threefoldtech/zos/pkg/network"
	"github.com/threefoldtech/zos/pkg/stubs"
	"github.com/threefoldtech/zos/pkg/upgrade"

	"github.com/cenkalti/backoff/v3"
	"github.com/threefoldtech/zos/pkg"
	"github.com/threefoldtech/zos/pkg/environment"
	"github.com/threefoldtech/zos/pkg/identity"

	"github.com/threefoldtech/zos/pkg/zinit"

	"flag"

	"github.com/rs/zerolog/log"
	"github.com/threefoldtech/zbus"
	"github.com/threefoldtech/zos/pkg/utils"
	"github.com/threefoldtech/zos/pkg/version"
)

const (
	redisSocket = "unix:///var/run/redis.sock"
	zinitSocket = "/var/run/zinit.sock"
)

const (
	module   = "identityd"
	seedName = "seed.txt"
)

// setup is a sanity check function, the whole purpose of this
// is to make sure at least required services are running in case
// of upgrade failure
// for example, in case of upgraded crash after it already stopped all
// the services for upgrade.
func setup(zinit *zinit.Client) error {
	for _, required := range []string{"redis"} {
		if err := zinit.StartWait(5*time.Second, required); err != nil {
			return err
		}
	}

	return nil
}

// Safe makes sure function call not interrupted
// with a signal while exection
func Safe(fn func() error) error {
	ch := make(chan os.Signal)
	defer close(ch)
	defer signal.Stop(ch)

	// try to upgraded to latest
	// but mean while also make sure the daemon can not be killed by a signal
	signal.Notify(ch)
	return fn()
}

// This daemon startup has the follow flow:
// 1. Do upgrade to latest version (this might means it needs to restart itself)
// 2. Register the node to BCDB
// 3. start zbus server to serve identity interface
// 4. Start watcher for new version
// 5. On update, re-register the node with new version to BCDB

func main() {
	app.Initialize()

	var (
		broker   string
		root     string
		interval int
		ver      bool
		debug    bool
		id       bool
	)

	flag.StringVar(&root, "root", "/var/cache/modules/identityd", "root working directory of the module")
	flag.StringVar(&broker, "broker", redisSocket, "connection string to broker")
	flag.IntVar(&interval, "interval", 600, "interval in seconds between update checks, default to 600")
	flag.BoolVar(&ver, "v", false, "show version and exit")
	flag.BoolVar(&debug, "d", false, "when set, no self update is done before upgradeing")
	flag.BoolVar(&id, "id", false, "prints the node ID and exits")

	flag.Parse()
	if ver {
		version.ShowAndExit(false)
	}

	if id {
		client, err := zbus.NewRedisClient(broker)
		if err != nil {
			log.Fatal().Err(err).Msg("failed to connect to zbus")
		}
		stub := stubs.NewIdentityManagerStub(client)
		nodeID := stub.NodeID()
		fmt.Println(nodeID)
		os.Exit(0)
	}

	if err := os.MkdirAll(root, 0750); err != nil {
		log.Fatal().Err(err).Str("root", root).Msg("failed to create root directory")
	}

	boot := upgrade.Boot{}

	bootMethod := boot.DetectBootMethod()

	// 2. Register the node to BCDB
	// at this point we are running latest version
	idMgr, err := identityMgr(root)
	if err != nil {
		log.Fatal().Err(err).Msg("failed to create identity manager")
	}

	idStore, err := bcdbClient()
	if err != nil {
		log.Fatal().Err(err).Msg("failed to create identity client")
	}

	var current string
	if bootMethod == upgrade.BootMethodFList {
		v, err := boot.Version()
		if err != nil {
			//NOTE: this is set to error intentionally (not fatal)
			//this will cause version to be 0.0.0 and will force an
			//immediate update of the flist to latest
			log.Error().Err(err).Msg("failed to read current version")
		}
		current = v.String()
	} else {
		current = "not booted from flist"
	}

	nodeID := idMgr.NodeID()
	farmID, err := idMgr.FarmID()
	if err != nil {
		log.Fatal().Err(err).Msg("failed to read farm ID")
	}

	loc, err := geoip.Fetch()
	if err != nil {
		log.Fatal().Err(err).Msg("fetch location")
	}

	register := func(v string) error {
		return registerNode(nodeID, farmID, v, idStore, loc)
	}

	if err := backoff.RetryNotify(func() error {
		return register(current)
	}, backoff.NewExponentialBackOff(), retryNotify); err != nil {
		log.Error().Err(err).Msg("failed to register node")
	} else {
		log.Info().Str("version", current).Msg("node registered successfully")
	}

	monitor := newVersionMonitor(2 * time.Second)
	// 3. start zbus server to serve identity interface
	server, err := zbus.NewRedisServer(module, broker, 1)
	if err != nil {
		log.Fatal().Msgf("fail to connect to message broker server: %v\n", err)
	}

	server.Register(zbus.ObjectID{Name: "manager", Version: "0.0.1"}, idMgr)
	server.Register(zbus.ObjectID{Name: "monitor", Version: "0.0.1"}, monitor)

	ctx, cancel := utils.WithSignal(context.Background())
	// register the cancel function with defer if the process stops because of a update
	defer cancel()

	go func() {
		if err := server.Run(ctx); err != nil && err != context.Canceled {
			log.Error().Err(err).Msg("unexpected error")
		}
	}()

	zinit, err := zinit.New(zinitSocket)
	if err != nil {
		log.Fatal().Err(err).Msg("failed to connect to zinit")
	}

	// with volume allocation is set to nil this flister can be
	// only used for RO mounts. Otherwise it will panic
	flister := flist.New(root, nil)

	upgrader := upgrade.Upgrader{
		FLister:      flister,
		Zinit:        zinit,
		NoSelfUpdate: debug,
	}

	installBinaries(&boot, &upgrader)

	utils.OnDone(ctx, func(_ error) {
		log.Info().Msg("received a termination signal")
	})

	if bootMethod != upgrade.BootMethodFList {
		log.Info().Msg("node is not booted from an flist. upgrade is not supported")
		<-ctx.Done()
		return
	}

	//NOTE: code after this commit will only
	//run if the system is booted from an flist

	// 4. Start watcher for new version
	log.Info().Msg("start upgrade daemon")

	upgradeLoop(ctx, &boot, &upgrader, debug, monitor, register)
}

func getBinsRepo() string {
	env, _ := environment.Get()

	switch env.RunningMode {
	case environment.RunningDev:
		return "tf-zos-bins.dev"
	case environment.RunningTest:
		return "tf-zos-bins.test"
	default:
		return "tf-zos-bins"
	}
}

// allow reinstall if receive signal USR1
// only allowed in debug mode
func debugReinstall(boot *upgrade.Boot, up *upgrade.Upgrader) {
	c := make(chan os.Signal)
	signal.Notify(c, syscall.SIGUSR1)

	go func() {
		for range c {
			current, err := boot.Current()
			if err != nil {
				log.Error().Err(err).Msg("couldn't get current flist info")
				continue
			}

			if err := Safe(func() error {
				return up.Upgrade(current, current)
			}); err != nil {
				log.Error().Err(err).Msg("reinstall failed")
			} else {
				log.Info().Msg("reinstall completed successfully")
			}
		}
	}()
}

func installBinaries(boot *upgrade.Boot, upgrader *upgrade.Upgrader) {

	bins, _ := boot.CurrentBins()

	repoWatcher := upgrade.FListRepoWatcher{
		Repo:    getBinsRepo(),
		Current: bins,
	}

	current, toAdd, toDel, err := repoWatcher.Diff()
	if err != nil {
		log.Error().Err(err).Msg("failed to list latest binaries to install")
	}

	for _, pkg := range toDel {
		if err := upgrader.UninstallBinary(pkg); err != nil {
			log.Error().Err(err).Str("flist", pkg.Fqdn()).Msg("failed to uninstall flist")
		}
	}

	for _, pkg := range toAdd {
		if err := upgrader.InstallBinary(pkg); err != nil {
			log.Error().Err(err).Str("package", pkg.Fqdn()).Msg("failed to install package")
		}
	}

	boot.SetBins(current)
}

func upgradeLoop(
	ctx context.Context,
	boot *upgrade.Boot,
	upgrader *upgrade.Upgrader,
	debug bool,
	monitor *monitorStream,
	register func(string) error) {

	if debug {
		debugReinstall(boot, upgrader)
	}

	flistWatcher := upgrade.FListSemverWatcher{
		FList:    boot.Name(),
		Current:  boot.MustVersion(), //if we are here version must be valid
		Duration: 600 * time.Second,
	}

	// make sure we push the current version to monitor
	monitor.C <- boot.MustVersion()

	flistEvents, err := flistWatcher.Watch(ctx)
	if err != nil {
		log.Fatal().Err(err).Str("flist", flistWatcher.FList).Msg("failed to watch flist")
	}

	bins, err := boot.CurrentBins()
	if err != nil {
		log.Warn().Err(err).Msg("could not load current binaries list")
	}

	repoWatcher := upgrade.FListRepoWatcher{
		Repo:    getBinsRepo(),
		Current: bins,
	}

	repoEvents, err := repoWatcher.Watch(ctx)
	if err != nil {
		log.Fatal().Err(err).Str("repo", repoWatcher.Repo).Msg("failed to watch repo")
	}

	for {
		select {
		case <-ctx.Done():
			return
		case e := <-flistEvents:
			if e == nil {
				continue
			}
			event := e.(*upgrade.FListEvent)
			// new flist available
			version, err := event.Version()
			if err != nil {
				log.Error().Err(err).Msg("failed to parse new version")
				continue
			}

			from, err := boot.Current()
			if err != nil {
				log.Fatal().Err(err).Msg("failed to load current boot information")
				return
			}

			err = Safe(func() error {
				return upgrader.Upgrade(from, *event)
			})

			if err == upgrade.ErrRestartNeeded {
				log.Info().Msg("restarting upgraded")
				return
			} else if err != nil {
				//TODO: crash or continue!
				log.Error().Err(err).Msg("upgrade failed")
				continue
			}

			if err := boot.Set(*event); err != nil {
				log.Error().Err(err).Msg("failed to update boot information")
			}

			monitor.C <- version
			if err := backoff.RetryNotify(func() error {
				return register(version.String())
			}, backoff.NewExponentialBackOff(), retryNotify); err != nil {
				log.Error().Err(err).Msg("failed to register node")
			} else {
				log.Info().Str("version", version.String()).Msg("node registered successfully")
			}
		case e := <-repoEvents:
			if e == nil {
				continue
			}
			event := e.(*upgrade.RepoEvent)
			for _, bin := range event.ToDel {
				if err := upgrader.UninstallBinary(bin); err != nil {
					log.Error().Err(err).Str("flist", bin.Fqdn()).Msg("failed to uninstall flist")
				}
			}

			for _, bin := range event.ToAdd {
				if err := upgrader.InstallBinary(bin); err != nil {
					log.Error().Err(err).Str("flist", bin.Fqdn()).Msg("failed to install flist")
				}
			}

			if err := boot.SetBins(repoWatcher.Current); err != nil {
				log.Error().Err(err).Msg("failed to update local db of installed binaries")
			}

			log.Debug().Msg("finish processing binary updates")
		}
	}
}

func retryNotify(err error, d time.Duration) {
	log.Warn().Err(err).Str("sleep", d.String()).Msg("registration failed")
}

func identityMgr(root string) (pkg.IdentityManager, error) {
	seedPath := filepath.Join(root, seedName)

	manager, err := identity.NewManager(seedPath)
	if err != nil {
		return nil, err
	}

	env, err := environment.Get()
	if err != nil {
		return nil, errors.Wrap(err, "failed to parse node environment")
	}

	nodeID := manager.NodeID()
	log.Info().
		Str("identity", nodeID.Identity()).
		Msg("node identity loaded")

	log.Info().
		Bool("orphan", env.Orphan).
		Uint64("farmer_id", uint64(env.FarmerID)).
		Msg("farmer identified")

	return manager, nil
}

// instantiate the proper client based on the running mode
func bcdbClient() (client.Directory, error) {
	client, err := app.ExplorerClient()
	if err != nil {
		return nil, err
	}

	return client.Directory, nil
}

func registerNode(nodeID pkg.Identifier, farmID pkg.FarmID, version string, store client.Directory, loc geoip.Location) error {
	log.Info().Str("version", version).Msg("start registration of the node")
	var err error

	v1ID, _ := network.NodeIDv1()

	publicKeyHex := hex.EncodeToString(base58.Decode(nodeID.Identity()))

<<<<<<< HEAD
	hostName, err := os.Hostname()
	if err != nil {
		return err
=======
	uptime, err := hostUptime()
	if err != nil {
		return errors.Wrap(err, "could not get node uptime")
>>>>>>> 655c74a6
	}

	err = store.NodeRegister(directory.Node{
		NodeId:    nodeID.Identity(),
		HostName:  hostName,
		NodeIdV1:  v1ID,
		FarmId:    int64(farmID),
		OsVersion: version,
		Location: directory.Location{
			Continent: loc.Continent,
			Country:   loc.Country,
			City:      loc.City,
			Longitude: loc.Longitute,
			Latitude:  loc.Latitude,
		},
		PublicKeyHex: publicKeyHex,
		Uptime:       int64(uptime),
	})

	if err != nil {
		log.Error().Err(err).Send()
		return err
	}

	return nil
}

// hostUptime returns the uptime of the node
func hostUptime() (uint64, error) {
	info, err := host.Info()
	if err != nil {
		return 0, err
	}
	return info.Uptime, nil
}<|MERGE_RESOLUTION|>--- conflicted
+++ resolved
@@ -460,15 +460,14 @@
 
 	publicKeyHex := hex.EncodeToString(base58.Decode(nodeID.Identity()))
 
-<<<<<<< HEAD
 	hostName, err := os.Hostname()
 	if err != nil {
 		return err
-=======
+	}
+
 	uptime, err := hostUptime()
 	if err != nil {
 		return errors.Wrap(err, "could not get node uptime")
->>>>>>> 655c74a6
 	}
 
 	err = store.NodeRegister(directory.Node{
