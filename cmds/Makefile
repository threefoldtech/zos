MK_DIR:=$(shell dirname $(realpath $(lastword $(MAKEFILE_LIST))))
OUT = $(shell realpath -m $(MK_DIR)/../bin)
MODULES = $(shell find $(MK_DIR) -maxdepth 1 -type d -not -name .)

all: $(MODULES)
	strip $(OUT)/*


# _base is a hack to only build modules that we know are building atm
<<<<<<< HEAD
_base: contd flistd storaged upgraded networkd identityd
=======
_base: contd flistd storaged upgraded networkd provisiond
>>>>>>> b05148df

.PHONY: output clean

output:
	mkdir -p $(OUT)

%: %/go.mod output
	cd $(shell dirname $<) && go build -o $(OUT)/$(shell basename `dirname $<`)<|MERGE_RESOLUTION|>--- conflicted
+++ resolved
@@ -7,11 +7,7 @@
 
 
 # _base is a hack to only build modules that we know are building atm
-<<<<<<< HEAD
-_base: contd flistd storaged upgraded networkd identityd
-=======
-_base: contd flistd storaged upgraded networkd provisiond
->>>>>>> b05148df
+_base: contd flistd storaged upgraded networkd identityd provisiond
 
 .PHONY: output clean
 
