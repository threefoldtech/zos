--- conflicted
+++ resolved
@@ -182,26 +182,11 @@
 
 func isLeastValidNode(ctx context.Context, farmID uint32, substrateGateway *stubs.SubstrateGatewayStub) (bool, error) {
 	env := environment.MustGet()
-<<<<<<< HEAD
-	var (
-		nodes []graphql.Node
-		err   error
-	)
-
-	for _, url := range env.GraphQL {
-		gql := graphql.NewGraphQl(url)
-=======
 	gql, err := graphql.NewGraphQl(env.GraphQL...)
 	if err != nil {
 		return false, err
 	}
->>>>>>> 24681960
-
-		nodes, err = gql.GetUpNodes(ctx, 0, farmID, 0, false, false)
-		if err == nil {
-			break
-		}
-	}
+	nodes, err := gql.GetUpNodes(ctx, 0, farmID, 0, false, false)
 	if err != nil {
 		return false, fmt.Errorf("failed to get farm %d nodes: %w", farmID, err)
 	}
