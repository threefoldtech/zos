--- conflicted
+++ resolved
@@ -76,27 +76,12 @@
 // Run runs the tcp test and returns the result
 func (t *IperfTest) Run(ctx context.Context) (interface{}, error) {
 	env := environment.MustGet()
-<<<<<<< HEAD
-	var (
-		g             graphql.GraphQl
-		err           error
-		freeFarmNodes []graphql.Node
-	)
-=======
 	g, err := graphql.NewGraphQl(env.GraphQL...)
 	if err != nil {
 		return nil, err
 	}
->>>>>>> 24681960
-
-	// get public up nodes
-	for _, url := range env.GraphQL {
-		g = graphql.NewGraphQl(url)
-		freeFarmNodes, err = g.GetUpNodes(ctx, 0, 1, 0, true, true)
-		if err == nil {
-			break
-		}
-	}
+
+	freeFarmNodes, err := g.GetUpNodes(ctx, 0, 1, 0, true, true)
 	if err != nil {
 		return nil, errors.Wrap(err, "failed to list freefarm nodes from graphql")
 	}
