package primitives

import (
	"context"
	"encoding/json"
	"fmt"
	"net"
	"time"

	"github.com/pkg/errors"
	"github.com/threefoldtech/zos/pkg"
	"github.com/threefoldtech/zos/pkg/provision"
	"github.com/threefoldtech/zos/pkg/stubs"
)

// KubernetesResult result returned by k3s reservation
type KubernetesResult struct {
	ID string `json:"id"`
	IP string `json:"ip"`
}

// Kubernetes reservation data
type Kubernetes struct {
	// Size of the vm, this defines the amount of vCpu, memory, and the disk size
	// Docs: docs/kubernetes/sizes.md
	Size uint8 `json:"size"`

	// NetworkID of the network namepsace in which to run the VM. The network
	// must be provisioned previously.
	NetworkID pkg.NetID `json:"network_id"`
	// IP of the VM. The IP must be part of the subnet available in the network
	// resource defined by the networkID on this node
	IP net.IP `json:"ip"`

	// ClusterSecret is the hex encoded encrypted cluster secret.
	ClusterSecret string `json:"cluster_secret"`
	// MasterIPs define the URL's for the kubernetes master nodes. If this
	// list is empty, this node is considered to be a master node.
	MasterIPs []net.IP `json:"master_ips"`
	// SSHKeys is a list of ssh keys to add to the VM. Keys can be either
	// a full ssh key, or in the form of `github:${username}`. In case of
	// the later, the VM will retrieve the github keys for this username
	// when it boots.
	SSHKeys []string `json:"ssh_keys"`

	PlainClusterSecret string `json:"-"`
}

const k3osFlistURL = "https://hub.grid.tf/tf-official-apps/k3os.flist"

func (p *Provisioner) kubernetesProvision(ctx context.Context, reservation *provision.Reservation) (interface{}, error) {
	return p.kubernetesProvisionImpl(ctx, reservation)
}

func (p *Provisioner) kubernetesProvisionImpl(ctx context.Context, reservation *provision.Reservation) (result KubernetesResult, err error) {
	var (
		storage = stubs.NewVDiskModuleStub(p.zbus)
		network = stubs.NewNetworkerStub(p.zbus)
		flist   = stubs.NewFlisterStub(p.zbus)
		vm      = stubs.NewVMModuleStub(p.zbus)

		config Kubernetes

		needsInstall = true
	)

	if err := json.Unmarshal(reservation.Data, &config); err != nil {
		return result, errors.Wrap(err, "failed to decode reservation schema")
	}

	netID := networkID(reservation.User, string(config.NetworkID))

	// check if the network tap already exists
	// if it does, it's most likely that a vm with the same network id and node id already exists
	// this will cause the reservation to fail
	exists, err := network.TapExists(netID)
	if err != nil {
		return result, errors.Wrap(err, "could not check if tap device exists")
	}

	if exists {
		return result, errors.New("kubernetes vm with same network already exists")
	}

	result.ID = reservation.ID
	result.IP = config.IP.String()

	config.PlainClusterSecret, err = decryptSecret(p.zbus, config.ClusterSecret)
	if err != nil {
		return result, errors.Wrap(err, "failed to decrypt namespace password")
	}

	cpu, memory, disk, err := vmSize(config.Size)
	if err != nil {
		return result, errors.Wrap(err, "could not interpret vm size")
	}

	if _, err = vm.Inspect(reservation.ID); err == nil {
		// vm is already running, nothing to do here
		return result, nil
	}

	var imagePath string
	imagePath, err = flist.NamedMount(reservation.ID, k3osFlistURL, "", pkg.ReadOnlyMountOptions)
	if err != nil {
		return result, errors.Wrap(err, "could not mount k3os flist")
	}
	// In case of future errors in the provisioning make sure we clean up
	defer func() {
		if err != nil {
			_ = flist.Umount(imagePath)
		}
	}()

	var diskPath string
	diskName := fmt.Sprintf("%s-%s", reservation.ID, "vda")
	if storage.Exists(diskName) {
		needsInstall = false
		info, err := storage.Inspect(diskName)
		if err != nil {
			return result, errors.Wrap(err, "could not get path to existing disk")
		}
		diskName = info.Path
	} else {
		diskPath, err = storage.Allocate(diskName, int64(disk))
		if err != nil {
			return result, errors.Wrap(err, "failed to reserve filesystem for vm")
		}
	}
	// clean up the disk anyway, even if it has already been installed.
	defer func() {
		if err != nil {
			_ = storage.Deallocate(diskName)
		}
	}()

	var iface string
<<<<<<< HEAD
	netID := provision.NetworkID(reservation.User, string(config.NetworkID))
=======
>>>>>>> dc056a7b
	iface, err = network.SetupTap(netID)
	if err != nil {
		return result, errors.Wrap(err, "could not set up tap device")
	}

	defer func() {
		if err != nil {
			_ = vm.Delete(reservation.ID)
			_ = network.RemoveTap(netID)
		}
	}()

	var netInfo pkg.VMNetworkInfo
	netInfo, err = p.buildNetworkInfo(ctx, reservation.User, iface, config)
	if err != nil {
		return result, errors.Wrap(err, "could not generate network info")
	}

	if needsInstall {
		if err = p.kubernetesInstall(ctx, reservation.ID, cpu, memory, diskPath, imagePath, netInfo, config); err != nil {
			return result, errors.Wrap(err, "failed to install k3s")
		}
	}

	err = p.kubernetesRun(ctx, reservation.ID, cpu, memory, diskPath, imagePath, netInfo, config)
	return result, err
}

func (p *Provisioner) kubernetesInstall(ctx context.Context, name string, cpu uint8, memory uint64, diskPath string, imagePath string, networkInfo pkg.VMNetworkInfo, cfg Kubernetes) error {
	vm := stubs.NewVMModuleStub(p.zbus)

	cmdline := fmt.Sprintf("console=ttyS0 reboot=k panic=1 k3os.mode=install k3os.install.silent k3os.install.device=/dev/vda k3os.token=%s", cfg.PlainClusterSecret)
	// if there is no server url configured, the node is set up as a master, therefore
	// this will cause nodes with an empty master list to be implicitly treated as
	// a master node
	for _, ip := range cfg.MasterIPs {
		var ipstring string
		if ip.To4() != nil {
			ipstring = ip.String()
		} else if ip.To16() != nil {
			ipstring = fmt.Sprintf("[%s]", ip.String())
		} else {
			return errors.New("invalid master IP")
		}
		cmdline = fmt.Sprintf("%s k3os.server_url=https://%s:6443", cmdline, ipstring)
	}
	for _, key := range cfg.SSHKeys {
		cmdline = fmt.Sprintf("%s ssh_authorized_keys=\"%s\"", cmdline, key)
	}

	disks := make([]pkg.VMDisk, 2)
	// install disk
	disks[0] = pkg.VMDisk{Path: diskPath, ReadOnly: false, Root: false}
	// install ISO
	disks[1] = pkg.VMDisk{Path: imagePath + "/k3os-amd64.iso", ReadOnly: true, Root: false}

	installVM := pkg.VM{
		Name:        name,
		CPU:         cpu,
		Memory:      int64(memory),
		Network:     networkInfo,
		KernelImage: imagePath + "/k3os-vmlinux",
		InitrdImage: imagePath + "/k3os-initrd-amd64",
		KernelArgs:  cmdline,
		Disks:       disks,
	}

	if err := vm.Run(installVM); err != nil {
		return errors.Wrap(err, "could not run vm")
	}

	deadline, cancel := context.WithTimeout(ctx, time.Minute*5)
	defer cancel()
	for {
		if !vm.Exists(name) {
			// install is done
			break
		}
		select {
		case <-time.After(time.Second * 3):
			// retry after 3 secs
		case <-deadline.Done():
			return errors.New("failed to install vm in 5 minutes")
		}
	}

	// Delete the VM, the disk will be installed now
	return vm.Delete(name)
}

func (p *Provisioner) kubernetesRun(ctx context.Context, name string, cpu uint8, memory uint64, diskPath string, imagePath string, networkInfo pkg.VMNetworkInfo, cfg Kubernetes) error {
	vm := stubs.NewVMModuleStub(p.zbus)

	disks := make([]pkg.VMDisk, 1)
	// installed disk
	disks[0] = pkg.VMDisk{Path: diskPath, ReadOnly: false, Root: false}

	kubevm := pkg.VM{
		Name:        name,
		CPU:         cpu,
		Memory:      int64(memory),
		Network:     networkInfo,
		KernelImage: imagePath + "/k3os-vmlinux",
		InitrdImage: imagePath + "/k3os-initrd-amd64",
		KernelArgs:  "console=ttyS0 reboot=k panic=1",
		Disks:       disks,
	}

	return vm.Run(kubevm)
}

func (p *Provisioner) kubernetesDecomission(ctx context.Context, reservation *provision.Reservation) error {
	var (
		storage = stubs.NewVDiskModuleStub(p.zbus)
		network = stubs.NewNetworkerStub(p.zbus)
		flist   = stubs.NewFlisterStub(p.zbus)
		vm      = stubs.NewVMModuleStub(p.zbus)

		cfg Kubernetes
	)

	if err := json.Unmarshal(reservation.Data, &cfg); err != nil {
		return errors.Wrap(err, "failed to decode reservation schema")
	}

	if _, err := vm.Inspect(reservation.ID); err == nil {
		if err := vm.Delete(reservation.ID); err != nil {
			return errors.Wrapf(err, "failed to delete vm %s", reservation.ID)
		}
	}

	netID := provision.NetworkID(reservation.User, string(cfg.NetworkID))
	if err := network.RemoveTap(netID); err != nil {
		return errors.Wrap(err, "could not clean up tap device")
	}

	if err := storage.Deallocate(fmt.Sprintf("%s-%s", reservation.ID, "vda")); err != nil {
		return errors.Wrap(err, "could not remove vDisk")
	}

	if err := flist.NamedUmount(reservation.ID); err != nil {
		return errors.Wrap(err, "could not unmount flist")
	}

	return nil
}

func (p *Provisioner) buildNetworkInfo(ctx context.Context, userID string, iface string, cfg Kubernetes) (pkg.VMNetworkInfo, error) {
	network := stubs.NewNetworkerStub(p.zbus)

	netID := provision.NetworkID(userID, string(cfg.NetworkID))
	subnet, err := network.GetSubnet(netID)
	if err != nil {
		return pkg.VMNetworkInfo{}, errors.Wrapf(err, "could not get network resource subnet")
	}

	if !subnet.Contains(cfg.IP) {
		return pkg.VMNetworkInfo{}, fmt.Errorf("IP %s is not part of local nr subnet %s", cfg.IP.String(), subnet.String())
	}

	addrCIDR := net.IPNet{
		IP:   cfg.IP,
		Mask: subnet.Mask,
	}

	gw, err := network.GetDefaultGwIP(netID)
	if err != nil {
		return pkg.VMNetworkInfo{}, errors.Wrapf(err, "could not get network resource default gateway")
	}

	networkInfo := pkg.VMNetworkInfo{
		Tap:         iface,
		MAC:         "", // rely on static IP configuration so we don't care here
		AddressCIDR: addrCIDR,
		GatewayIP:   net.IP(gw),
		Nameservers: []net.IP{net.ParseIP("8.8.8.8"), net.ParseIP("8.8.4.4")},
	}

	return networkInfo, nil
}

// returns the vCpu's, memory, disksize for a vm size
// memory and disk size is expressed in MiB
func vmSize(size uint8) (uint8, uint64, uint64, error) {
	switch size {
	case 1:
		// 1 vCpu, 2 GiB RAM, 50 GB disk
		return 1, 2 * 1024, 50 * 1024, nil
	case 2:
		// 2 vCpu, 4 GiB RAM, 100 GB disk
		return 2, 4 * 1024, 100 * 1024, nil
	}

	return 0, 0, 0, fmt.Errorf("unsupported vm size %d, only size 1 and 2 are supported", size)
}<|MERGE_RESOLUTION|>--- conflicted
+++ resolved
@@ -135,10 +135,7 @@
 	}()
 
 	var iface string
-<<<<<<< HEAD
 	netID := provision.NetworkID(reservation.User, string(config.NetworkID))
-=======
->>>>>>> dc056a7b
 	iface, err = network.SetupTap(netID)
 	if err != nil {
 		return result, errors.Wrap(err, "could not set up tap device")
