package ndmz

import (
	"bytes"
	"context"
	"fmt"
	"net"
	"os"
	"strconv"
	"strings"
	"time"

	"github.com/cenkalti/backoff/v3"
	"github.com/threefoldtech/zos/pkg/gridtypes"
	"github.com/threefoldtech/zos/pkg/network/bridge"
	"github.com/threefoldtech/zos/pkg/network/dhcp"
	"github.com/threefoldtech/zos/pkg/network/ifaceutil"
	"github.com/threefoldtech/zos/pkg/network/nft"
	"github.com/threefoldtech/zos/pkg/network/options"
	"github.com/threefoldtech/zos/pkg/network/types"
	"github.com/threefoldtech/zos/pkg/network/yggdrasil"
	"github.com/threefoldtech/zos/pkg/zinit"

	"github.com/threefoldtech/zos/pkg/network/nr"

	"github.com/threefoldtech/zos/pkg/network/macvlan"

	"github.com/rs/zerolog/log"
	"github.com/vishvananda/netlink"

	"github.com/containernetworking/plugins/pkg/ns"
	"github.com/pkg/errors"
	"github.com/threefoldtech/zos/pkg/network/namespace"
)

const (

	//ndmzBridge is the name of the ipv4 routing bridge in the ndmz namespace
	ndmzBridge = "br-ndmz"
	//dmzNamespace name of the dmz namespace
	dmzNamespace = "ndmz"

	ndmzNsMACDerivationSuffix6 = "-ndmz6"
	ndmzNsMACDerivationSuffix4 = "-ndmz4"

	// dmzPub4 ipv4 public interface
	dmzPub4 = "npub4"
	// dmzPub6 ipv6 public interface
	dmzPub6 = "npub6"

	//nrPubIface is the name of the public interface in a network resource
	nrPubIface = "public"

	tonrsIface = "tonrs"
)

// dmzImpl implement DMZ interface using dual stack ipv4/ipv6
type dmzImpl struct {
	nodeID string
	public *netlink.Bridge
}

// New creates a new DMZ DualStack
func New(nodeID string, public *netlink.Bridge) DMZ {
	return &dmzImpl{
		nodeID: nodeID,
		public: public,
	}
}

// Create create the NDMZ network namespace and configure its default routes and addresses
func (d *dmzImpl) Create(ctx context.Context) error {
	// There are 2 options for the master:
	// - use the interface directly
	// - create a bridge and plug the interface into that one
	// The second option is used by default, and the first one is now legacy.
	// However to not break existing containers, we keep the old one if networkd
	// is restarted but the node is not. In this case, ndmz will already be present.
	//
	// Now, it is possible that we are a 1 nic dualstack node, in which case
	// master will actually be `zos`. In that case, we can't plug the physical
	// iface, but need to create a veth pair between br-pub and zos.

	netNS, err := namespace.GetByName(dmzNamespace)
	if err != nil {
		netNS, err = namespace.Create(dmzNamespace)
		if err != nil {
			return errors.Wrap(err, "failed to create ndmz namespace")
		}
	}

	defer netNS.Close()

	if err := createRoutingBridge(ndmzBridge, netNS); err != nil {
		return errors.Wrapf(err, "ndmz: createRoutingBride error")
	}

	if err := createPubIface6(dmzPub6, d.public, d.nodeID, netNS); err != nil {
		return errors.Wrapf(err, "ndmz: could not node create pub iface 6")
	}

	if err := createPubIface4(dmzPub4, d.nodeID, netNS); err != nil {
		return errors.Wrapf(err, "ndmz: could not create pub iface 4")
	}

	if err = applyFirewall(); err != nil {
		return err
	}

	err = netNS.Do(func(_ ns.NetNS) error {
		if err := options.SetIPv6Forwarding(true); err != nil {
			return errors.Wrapf(err, "failed to enable forwarding in ndmz")
		}

		if err := waitIP4(); err != nil {
			return err
		}

		if err := waitIP6(); err != nil {
			log.Error().Err(err).Msg("ndmz: no ipv6 found")
<<<<<<< HEAD
			return nil
=======
>>>>>>> 10e029f3
		}
		return nil
	})
	if err != nil {
		return err
	}

	z, err := zinit.New("")
	if err != nil {
		return err
	}
	dhcpMon := NewDHCPMon(dmzPub4, dmzNamespace, z)
	go dhcpMon.Start(ctx)

	return nil
}

// Delete deletes the NDMZ network namespace
func (d *dmzImpl) Delete() error {
	netNS, err := namespace.GetByName(dmzNamespace)
	if err == nil {
		if err := namespace.Delete(netNS); err != nil {
			return errors.Wrap(err, "failed to delete ndmz network namespace")
		}
	}

	return nil
}

// AttachNR links a network resource to the NDMZ
func (d *dmzImpl) AttachNR(networkID string, nr *nr.NetResource, ipamLeaseDir string) error {
	nrNSName, err := nr.Namespace()
	if err != nil {
		return err
	}

	nrNS, err := namespace.GetByName(nrNSName)
	if err != nil {
		return err
	}

	if !ifaceutil.Exists(nrPubIface, nrNS) {
		if _, err = macvlan.Create(nrPubIface, ndmzBridge, nrNS); err != nil {
			return err
		}
	}

	return nrNS.Do(func(_ ns.NetNS) error {
		addr, err := allocateIPv4(networkID, ipamLeaseDir)
		if err != nil {
			return errors.Wrap(err, "ip allocation for network resource")
		}
		pubIface, err := netlink.LinkByName(nrPubIface)
		if err != nil {
			return err
		}

		if err := netlink.AddrAdd(pubIface, &netlink.Addr{IPNet: addr}); err != nil && !os.IsExist(err) {
			return err
		}

		ipv6 := convertIpv4ToIpv6(addr.IP)
		log.Debug().Msgf("ndmz: setting public NR ip to: %s from %s", ipv6.String(), addr.IP.String())

		if err := netlink.AddrAdd(pubIface, &netlink.Addr{IPNet: &net.IPNet{
			IP:   ipv6,
			Mask: net.CIDRMask(64, 128),
		}}); err != nil && !os.IsExist(err) {
			return err
		}

		if err = netlink.LinkSetUp(pubIface); err != nil {
			return err
		}

		err = netlink.RouteAdd(&netlink.Route{
			Dst: &net.IPNet{
				IP:   net.ParseIP("0.0.0.0"),
				Mask: net.CIDRMask(0, 32),
			},
			Gw:        net.ParseIP("100.127.0.1"),
			LinkIndex: pubIface.Attrs().Index,
		})
		if err != nil && !os.IsExist(err) {
			return err
		}

		err = netlink.RouteAdd(&netlink.Route{
			Dst: &net.IPNet{
				IP:   net.ParseIP("::"),
				Mask: net.CIDRMask(0, 128),
			},
			Gw:        net.ParseIP("fe80::1"),
			LinkIndex: pubIface.Attrs().Index,
		})
		if err != nil && !os.IsExist(err) {
			return err
		}

		return nil
	})
}

// IsIPv4Only means dmz only supports ipv4 addresses
func (d *dmzImpl) IsIPv4Only() (bool, error) {
	// this is true if DMZPub6 only has local not routable ipv6 addresses
	//DMZPub6
	netNS, err := namespace.GetByName(dmzNamespace)
	if err != nil {
		return false, errors.Wrap(err, "failed to get ndmz namespace")
	}
	defer netNS.Close()

	var ipv4Only bool
	err = netNS.Do(func(_ ns.NetNS) error {
		link, err := netlink.LinkByName(dmzPub6)
		if err != nil {
			return errors.Wrapf(err, "failed to get interface '%s'", dmzPub6)
		}
		ips, err := netlink.AddrList(link, netlink.FAMILY_V6)
		if err != nil {
			return errors.Wrapf(err, "failed to list '%s' ips", dmzPub6)
		}

		for _, ip := range ips {
			if ip.IP.IsGlobalUnicast() && !ifaceutil.IsULA(ip.IP) {
				return nil
			}
		}

		ipv4Only = true
		return nil
	})

	return ipv4Only, err
}

func (d *dmzImpl) GetIPFor(inf string) ([]net.IPNet, error) {

	netns, err := namespace.GetByName(dmzNamespace)
	if err != nil {
		return nil, err
	}

	defer netns.Close()

	var results []net.IPNet
	err = netns.Do(func(_ ns.NetNS) error {
		ln, err := netlink.LinkByName(inf)
		if err != nil {
			return err
		}

		ips, err := netlink.AddrList(ln, netlink.FAMILY_ALL)
		if err != nil {
			return err
		}

		for _, ip := range ips {
			results = append(results, *ip.IPNet)
		}

		return nil
	})

	return results, err
}

func (d *dmzImpl) GetIP(family int) ([]net.IPNet, error) {
	var links []string
	if family == netlink.FAMILY_V4 || family == netlink.FAMILY_ALL {
		links = append(links, dmzPub4)
	}
	if family == netlink.FAMILY_V6 || family == netlink.FAMILY_ALL {
		links = append(links, dmzPub6)
	}

	if len(links) == 0 {
		return nil, nil
	}

	netns, err := namespace.GetByName(dmzNamespace)
	if err != nil {
		return nil, err
	}

	defer netns.Close()

	var results []net.IPNet
	err = netns.Do(func(_ ns.NetNS) error {
		for _, name := range links {
			ln, err := netlink.LinkByName(name)
			if err != nil {
				return err
			}

			ips, err := netlink.AddrList(ln, family)
			if err != nil {
				return err
			}

			for _, ip := range ips {
				results = append(results, *ip.IPNet)
			}
		}

		return nil
	})

	return results, err
}

// SetIP sets an ip inside dmz
func (d *dmzImpl) SetIP(subnet net.IPNet) error {
	netns, err := namespace.GetByName(dmzNamespace)
	if err != nil {
		return err
	}
	defer netns.Close()

	err = netns.Do(func(_ ns.NetNS) error {
		inf := dmzPub4
		if subnet.IP.To16() != nil {
			inf = dmzPub6
		}

		link, err := netlink.LinkByName(inf)
		if err != nil {
			return err
		}

		if err := netlink.AddrAdd(link, &netlink.Addr{
			IPNet: &subnet,
		}); err != nil && !os.IsExist(err) {
			return err
		}
		return nil
	})
	return err
}

// SupportsPubIPv4 implements DMZ interface
func (d *dmzImpl) SupportsPubIPv4() bool {
	return true
}

//Interfaces return information about dmz interfaces
func (d *dmzImpl) Interfaces() ([]types.IfaceInfo, error) {
	var output []types.IfaceInfo

	f := func(_ ns.NetNS) error {
		links, err := netlink.LinkList()
		if err != nil {
			log.Error().Err(err).Msgf("failed to list interfaces")
			return err
		}
		for _, link := range links {
			name := link.Attrs().Name
			if name == tonrsIface {
				continue
			}

			addrs, err := netlink.AddrList(link, netlink.FAMILY_ALL)
			if err != nil {
				return err
			}

			info := types.IfaceInfo{
				Name:       name,
				Addrs:      make([]gridtypes.IPNet, len(addrs)),
				MacAddress: types.MacAddress{HardwareAddr: link.Attrs().HardwareAddr},
			}
			for i, addr := range addrs {
				info.Addrs[i] = gridtypes.NewIPNet(*addr.IPNet)
			}

			output = append(output, info)

		}
		return nil
	}

	// get the ndmz network namespace
	ndmz, err := namespace.GetByName(dmzNamespace)
	if err != nil {
		return nil, err
	}
	defer ndmz.Close()

	err = ndmz.Do(f)
	if err != nil {
		return nil, err
	}

	return output, nil
}

// waitIP4 waits to receives some IPv4 from DHCP
// it returns the pid of the dhcp process or an error
func waitIP4() error {
	// run DHCP to interface public in ndmz
	probe := dhcp.NewProbe()

	if err := probe.Start(dmzPub4); err != nil {
		return err
	}
	defer probe.Stop()

	link, err := netlink.LinkByName(dmzPub4)
	if err != nil {
		return err
	}

	cTimeout := time.After(time.Second * 30)
	for {
		select {
		case <-cTimeout:
			return errors.Errorf("public interface in ndmz did not received an IP. make sure DHCP is working")
		default:
			hasGW, _, err := ifaceutil.HasDefaultGW(link, netlink.FAMILY_V4)
			if err != nil {
				return err
			}
			if !hasGW {
				time.Sleep(time.Second)
				continue
			}
			return nil
		}
	}
}

func waitIP6() error {
	if err := ifaceutil.SetLoUp(); err != nil {
		return errors.Wrapf(err, "ndmz: couldn't bring lo up in ndmz namespace")
	}
	// also, set kernel parameter that public always accepts an ra even when forwarding
	if err := options.Set(dmzPub6,
		options.AcceptRA(options.RAAcceptIfForwardingIsEnabled),
		options.LearnDefaultRouteInRA(true),
		options.ProxyArp(false)); err != nil {
		return errors.Wrapf(err, "ndmz: failed to set ndmz pub6 flags")
	}

	getRoutes := func() (err error) {
		log.Info().Msg("wait for slaac to give ipv6")
		// check if in the mean time SLAAC gave us an IPv6 deft gw, save it, and reapply after enabling forwarding
		checkipv6 := net.ParseIP("2606:4700:4700::1111")
		if _, err = netlink.RouteGet(checkipv6); err != nil {
			return errors.Wrapf(err, "ndmz: failed to get the IPv6 routes in ndmz")
		}
		return nil
	}

	bo := backoff.NewExponentialBackOff()
	bo.MaxElapsedTime = 2 * time.Minute // default RA from router is every 60 secs
	return backoff.Retry(getRoutes, bo)
}

func createPubIface6(name string, master *netlink.Bridge, nodeID string, netNS ns.NetNS) error {
	if !ifaceutil.Exists(name, netNS) {
		if _, err := macvlan.Create(name, master.Name, netNS); err != nil {
			return err
		}
	}

	return netNS.Do(func(_ ns.NetNS) error {
		// set mac address to something static to make sure we receive the same IP from a DHCP server
		mac := ifaceutil.HardwareAddrFromInputBytes([]byte(nodeID + ndmzNsMACDerivationSuffix6))
		log.Debug().
			Str("mac", mac.String()).
			Str("interface", name).
			Msg("set mac on ipv6 ndmz public iface")

		return ifaceutil.SetMAC(name, mac, nil)
	})
}

func createPubIface4(name, nodeID string, netNS ns.NetNS) error {
	if !ifaceutil.Exists(name, netNS) {
		if _, err := macvlan.Create(name, types.DefaultBridge, netNS); err != nil {
			return err
		}
	}

	return netNS.Do(func(_ ns.NetNS) error {
		if err := options.Set(name, options.IPv6Disable(true)); err != nil {
			return errors.Wrapf(err, "failed to disable ip6 on %s", name)
		}
		// set mac address to something static to make sure we receive the same IP from a DHCP server
		mac := ifaceutil.HardwareAddrFromInputBytes([]byte(nodeID + ndmzNsMACDerivationSuffix4))
		log.Debug().
			Str("mac", mac.String()).
			Str("interface", name).
			Msg("set mac on ipv4 ndmz public iface")

		return ifaceutil.SetMAC(name, mac, nil)
	})
}

func createRoutingBridge(name string, netNS ns.NetNS) error {
	if !bridge.Exists(name) {
		if _, err := bridge.New(name); err != nil {
			return errors.Wrapf(err, "couldn't create bridge %s", name)
		}
	}

	if !ifaceutil.Exists(tonrsIface, netNS) {
		if _, err := macvlan.Create(tonrsIface, name, netNS); err != nil {
			return errors.Wrapf(err, "ndmz: couldn't create %s", tonrsIface)
		}
	}

	if err := options.Set(name, options.IPv6Disable(true)); err != nil {
		return errors.Wrapf(err, "failed to disable ip6 on bridge %s", name)
	}

	return netNS.Do(func(_ ns.NetNS) error {

		link, err := netlink.LinkByName(tonrsIface)
		if err != nil {
			return err
		}
		if err := options.Set(tonrsIface, options.IPv6Disable(false)); err != nil {
			return errors.Wrapf(err, "failed to enable ip6 on interface %s", tonrsIface)
		}

		addrs := []*netlink.Addr{
			{
				IPNet: &net.IPNet{
					IP:   net.ParseIP("100.127.0.1"),
					Mask: net.CIDRMask(16, 32),
				},
			},
			{
				IPNet: &net.IPNet{
					IP:   net.ParseIP("fe80::1"),
					Mask: net.CIDRMask(64, 128),
				},
			},
			{
				IPNet: &net.IPNet{
					IP:   net.ParseIP("fd00::1"),
					Mask: net.CIDRMask(64, 128),
				},
			},
		}

		for _, addr := range addrs {
			err = netlink.AddrAdd(link, addr)
			if err != nil && !os.IsExist(err) {
				return err
			}
		}

		return netlink.LinkSetUp(link)
	})
}

func applyFirewall() error {
	buf := bytes.Buffer{}

	data := struct {
		YggPorts string
	}{
		YggPorts: strings.Join([]string{
			strconv.Itoa(yggdrasil.YggListenTCP),
			strconv.Itoa(yggdrasil.YggListenTLS),
			strconv.Itoa(yggdrasil.YggListenLinkLocal),
		}, ","),
	}

	if err := fwTmpl.Execute(&buf, data); err != nil {
		return errors.Wrap(err, "failed to build nft rule set")
	}

	if err := nft.Apply(&buf, dmzNamespace); err != nil {
		return errors.Wrap(err, "failed to apply nft rule set")
	}

	return nil
}

func convertIpv4ToIpv6(ip net.IP) net.IP {
	var ipv6 string
	if len(ip) == net.IPv4len {
		ipv6 = fmt.Sprintf("fd00::%02x%02x", ip[2], ip[3])
	} else {
		ipv6 = fmt.Sprintf("fd00::%02x%02x", ip[14], ip[15])
	}

	return net.ParseIP(ipv6)
}<|MERGE_RESOLUTION|>--- conflicted
+++ resolved
@@ -118,10 +118,6 @@
 
 		if err := waitIP6(); err != nil {
 			log.Error().Err(err).Msg("ndmz: no ipv6 found")
-<<<<<<< HEAD
-			return nil
-=======
->>>>>>> 10e029f3
 		}
 		return nil
 	})
