--- conflicted
+++ resolved
@@ -54,13 +54,9 @@
 	// Logs backends
 	Logs []logger.Logs
 	// Stats container metrics backend
-<<<<<<< HEAD
 	Stats []zos.Stats
-=======
-	Stats []stats.Stats
 	// Elevated privileges (to use fuse inside)
 	Elevated bool
->>>>>>> 1fe6b18b
 }
 
 // ContainerModule defines rpc interface to containerd
