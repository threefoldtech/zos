package gedis

import (
	"encoding/json"
	"fmt"
	"net"
	"time"

	"github.com/threefoldtech/zos/pkg"
	types "github.com/threefoldtech/zos/pkg/gedis/types/provision"
	"github.com/threefoldtech/zos/pkg/provision"
	"github.com/threefoldtech/zos/pkg/schema"
)

// ReservationToSchemaType creates a TfgridReservation1 from zos provision types
func ReservationToSchemaType(r *provision.Reservation) (types.TfgridReservation1, error) {
	var res types.TfgridReservation1

	w, err := workloadFromRaw(r.Data, r.Type)
	if err != nil {
		return res, err
	}

	switch r.Type {
	case provision.ContainerReservation:
		res.DataReservation.Containers = []types.TfgridReservationContainer1{
			containerReservation(w, r.NodeID),
		}
	case provision.VolumeReservation:
		res.DataReservation.Volumes = []types.TfgridReservationVolume1{
			volumeReservation(w, r.NodeID),
		}
	case provision.ZDBReservation:
		res.DataReservation.Zdbs = []types.TfgridReservationZdb1{
			zdbReservation(w, r.NodeID),
		}
	case provision.NetworkReservation:
		res.DataReservation.Networks = []types.TfgridReservationNetwork1{
			networkReservation(w),
		}
	case provision.KubernetesReservation:
		res.DataReservation.Kubernetes = []types.TfgridWorkloadsReservationK8S1{
			k8sReservation(w, r.NodeID),
		}
	}

	res.Epoch = schema.Date{Time: r.Created}
	res.DataReservation.ExpirationReservation = schema.Date{Time: r.Created.Add(r.Duration)}
	res.DataReservation.ExpirationProvisioning = schema.Date{Time: r.Created.Add(2 * time.Minute)}

	return res, nil
}

func workloadFromRaw(s json.RawMessage, t provision.ReservationType) (interface{}, error) {
	switch t {
	case provision.ContainerReservation:
		c := provision.Container{}
		err := json.Unmarshal([]byte(s), &c)
		return c, err

	case provision.VolumeReservation:
		v := provision.Volume{}
		err := json.Unmarshal([]byte(s), &v)
		return v, err

	case provision.NetworkReservation:
		n := pkg.Network{}
		err := json.Unmarshal([]byte(s), &n)
		return n, err

	case provision.ZDBReservation:
		z := provision.ZDB{}
		err := json.Unmarshal([]byte(s), &z)
		return z, err

	case provision.KubernetesReservation:
		k := provision.Kubernetes{}
		err := json.Unmarshal([]byte(s), &k)
		return k, err
	}

	return nil, fmt.Errorf("unsupported reservation type %v", t)
}

func networkReservation(i interface{}) types.TfgridReservationNetwork1 {
	n := i.(pkg.Network)
	network := types.TfgridReservationNetwork1{
		Name:             n.Name,
		Iprange:          n.IPRange.ToSchema(),
		WorkloadID:       1,
		NetworkResources: make([]types.TfgridNetworkNetResource1, len(n.NetResources)),
	}

	for i, nr := range n.NetResources {
		network.NetworkResources[i] = types.TfgridNetworkNetResource1{
			NodeID:                       nr.NodeID,
			IPRange:                      nr.Subnet.ToSchema(),
			WireguardPrivateKeyEncrypted: nr.WGPrivateKey,
			WireguardPublicKey:           nr.WGPublicKey,
			WireguardListenPort:          int64(nr.WGListenPort),
			Peers:                        make([]types.WireguardPeer1, len(nr.Peers)),
		}

		for y, peer := range nr.Peers {
			network.NetworkResources[i].Peers[y] = types.WireguardPeer1{
				IPRange:    peer.Subnet.ToSchema(),
				Endpoint:   peer.Endpoint,
				PublicKey:  peer.WGPublicKey,
				AllowedIPs: make([]string, len(peer.AllowedIPs)),
			}

			for z, ip := range peer.AllowedIPs {
				network.NetworkResources[i].Peers[y].AllowedIPs[z] = ip.String()
			}
		}
	}
	return network
}

func containerReservation(i interface{}, nodeID string) types.TfgridReservationContainer1 {
	c := i.(provision.Container)
	container := types.TfgridReservationContainer1{
<<<<<<< HEAD
		NodeID:      nodeID,
		WorkloadID:  1,
		Flist:       c.FList,
		HubURL:      c.FlistStorage,
		Environment: c.Env,
		Entrypoint:  c.Entrypoint,
		Interactive: c.Interactive,
		Volumes:     make([]types.TfgridReservationContainerMount1, len(c.Mounts)),
		Logs:        make([]types.TfgridReservationLogs1, len(c.Logs)),
=======
		NodeID:            nodeID,
		WorkloadID:        1,
		Flist:             c.FList,
		HubURL:            c.FlistStorage,
		Environment:       c.Env,
		SecretEnvironment: c.SecretEnv,
		Entrypoint:        c.Entrypoint,
		Interactive:       c.Interactive,
		Volumes:           make([]types.TfgridReservationContainerMount1, len(c.Mounts)),
>>>>>>> 60d6500f
		NetworkConnection: []types.TfgridReservationNetworkConnection1{
			{
				NetworkID: string(c.Network.NetworkID),
				Ipaddress: c.Network.IPs[0],
				PublicIP6: c.Network.PublicIP6,
			},
		},
		// StatsAggregator:   c.StatsAggregator,
		// FarmerTid:         c.FarmerTid,
	}

	for i, v := range c.Mounts {
		container.Volumes[i] = types.TfgridReservationContainerMount1{
			VolumeID:   v.VolumeID,
			Mountpoint: v.Mountpoint,
		}
	}

	for i, v := range c.Logs {
		// Only allow redis for now
		if v.Type != "redis" {
			container.Logs[i] = types.TfgridReservationLogs1{
				Type: "invalid",
				Data: types.TfgridReservationLogsRedis1{},
			}

			continue
		}

		container.Logs[i] = types.TfgridReservationLogs1{
			Type: v.Type,
			Data: types.TfgridReservationLogsRedis1{
				Endpoint: v.Data.Endpoint,
				Channel:  v.Data.Channel,
			},
		}
	}

	return container
}

func volumeReservation(i interface{}, nodeID string) types.TfgridReservationVolume1 {
	v := i.(provision.Volume)

	volume := types.TfgridReservationVolume1{
		NodeID:     nodeID,
		WorkloadID: 1,
		Size:       int64(v.Size),
	}
	if v.Type == provision.HDDDiskType {
		volume.Type = types.TfgridReservationVolume1TypeHDD
	} else if v.Type == provision.SSDDiskType {
		volume.Type = types.TfgridReservationVolume1TypeSSD
	}

	return volume
}

func zdbReservation(i interface{}, nodeID string) types.TfgridReservationZdb1 {
	z := i.(provision.ZDB)

	zdb := types.TfgridReservationZdb1{
		WorkloadID: 1,
		NodeID:     nodeID,
		// ReservationID:
		Size:     int64(z.Size),
		Password: z.Password,
		Public:   z.Public,
		// StatsAggregator:
		// FarmerTid:
	}
	if z.DiskType == pkg.SSDDevice {
		zdb.DiskType = types.TfgridReservationZdb1DiskTypeHdd
	} else if z.DiskType == pkg.HDDDevice {
		zdb.DiskType = types.TfgridReservationZdb1DiskTypeSsd
	}

	if z.Mode == pkg.ZDBModeUser {
		zdb.Mode = types.TfgridReservationZdb1ModeUser
	} else if z.Mode == pkg.ZDBModeSeq {
		zdb.Mode = types.TfgridReservationZdb1ModeSeq
	}

	return zdb
}

func k8sReservation(i interface{}, nodeID string) types.TfgridWorkloadsReservationK8S1 {
	k := i.(provision.Kubernetes)

	k8s := types.TfgridWorkloadsReservationK8S1{
		WorkloadID:    1,
		NodeID:        nodeID,
		Size:          k.Size,
		NetworkID:     string(k.NetworkID),
		Ipaddress:     k.IP,
		ClusterSecret: k.ClusterSecret,
		MasterIps:     make([]net.IP, len(k.MasterIPs)),
		SSHKeys:       make([]string, len(k.SSHKeys)),
	}

	copy(k8s.MasterIps, k.MasterIPs)
	copy(k8s.SSHKeys, k.SSHKeys)

	return k8s
}<|MERGE_RESOLUTION|>--- conflicted
+++ resolved
@@ -120,17 +120,6 @@
 func containerReservation(i interface{}, nodeID string) types.TfgridReservationContainer1 {
 	c := i.(provision.Container)
 	container := types.TfgridReservationContainer1{
-<<<<<<< HEAD
-		NodeID:      nodeID,
-		WorkloadID:  1,
-		Flist:       c.FList,
-		HubURL:      c.FlistStorage,
-		Environment: c.Env,
-		Entrypoint:  c.Entrypoint,
-		Interactive: c.Interactive,
-		Volumes:     make([]types.TfgridReservationContainerMount1, len(c.Mounts)),
-		Logs:        make([]types.TfgridReservationLogs1, len(c.Logs)),
-=======
 		NodeID:            nodeID,
 		WorkloadID:        1,
 		Flist:             c.FList,
@@ -140,7 +129,7 @@
 		Entrypoint:        c.Entrypoint,
 		Interactive:       c.Interactive,
 		Volumes:           make([]types.TfgridReservationContainerMount1, len(c.Mounts)),
->>>>>>> 60d6500f
+		Logs:              make([]types.TfgridReservationLogs1, len(c.Logs)),
 		NetworkConnection: []types.TfgridReservationNetworkConnection1{
 			{
 				NetworkID: string(c.Network.NetworkID),
