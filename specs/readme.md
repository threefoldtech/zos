# Overview
- [PID 1](init.md)
- [IPC](ipc.md)
- [provisioning](provisioning)
- Components
  - [storage](storage/readme.md)
  - [flist](flist/readme.md)
  - [container](container/readme.md)
<<<<<<< HEAD
  - [network](network/readme.md)
  
=======
  - ...
>>>>>>> 0be2695e
<|MERGE_RESOLUTION|>--- conflicted
+++ resolved
@@ -6,9 +6,4 @@
   - [storage](storage/readme.md)
   - [flist](flist/readme.md)
   - [container](container/readme.md)
-<<<<<<< HEAD
-  - [network](network/readme.md)
-  
-=======
-  - ...
->>>>>>> 0be2695e
+  - [network](network/readme.md)