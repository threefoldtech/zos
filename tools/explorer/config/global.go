--- conflicted
+++ resolved
@@ -35,12 +35,5 @@
 		return fmt.Errorf("invalid network '%s'", Config.Network)
 	}
 
-<<<<<<< HEAD
-=======
-	if Config.Asset != "" && !in(Config.Asset, possibleAssets) {
-		return fmt.Errorf("invalid asset '%s'", Config.Asset)
-	}
-
->>>>>>> a0924109
 	return nil
 }