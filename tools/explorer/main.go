package main

import (
	"context"
	"flag"

	"net/http"
	"os"
	"os/signal"
	"time"

	"github.com/rusart/muxprom"

	"github.com/prometheus/client_golang/prometheus/promhttp"
	"github.com/rs/zerolog/log"
	"go.mongodb.org/mongo-driver/mongo"
	"go.mongodb.org/mongo-driver/mongo/options"

	"github.com/gorilla/handlers"
	"github.com/gorilla/mux"
	"github.com/threefoldtech/zos/pkg/app"
	"github.com/threefoldtech/zos/pkg/version"
	"github.com/threefoldtech/zos/tools/explorer/config"
	"github.com/threefoldtech/zos/tools/explorer/mw"
	"github.com/threefoldtech/zos/tools/explorer/pkg/directory"
	"github.com/threefoldtech/zos/tools/explorer/pkg/escrow"
	escrowdb "github.com/threefoldtech/zos/tools/explorer/pkg/escrow/types"
	"github.com/threefoldtech/zos/tools/explorer/pkg/phonebook"
	"github.com/threefoldtech/zos/tools/explorer/pkg/stellar"
	"github.com/threefoldtech/zos/tools/explorer/pkg/workloads"
)

// Pkg is a shorthand type for func
type Pkg func(*mux.Router, *mongo.Database) error

func main() {
	app.Initialize()

	var (
		listen string
		dbConf string
		dbName string
		ver    bool
	)

	flag.StringVar(&listen, "listen", ":8080", "listen address, default :8080")
	flag.StringVar(&dbConf, "mongo", "mongodb://localhost:27017", "connection string to mongo database")
	flag.StringVar(&dbName, "name", "explorer", "database name")
	flag.StringVar(&config.Config.Seed, "seed", "", "wallet seed")
<<<<<<< HEAD
	flag.StringVar(&config.Config.Network, "network", "testnet", "tfchain network")
=======
	flag.StringVar(&config.Config.Network, "network", "", "tfchain network")
	flag.StringVar(&config.Config.Asset, "asset", "", "which asset to use")
>>>>>>> a0924109
	flag.BoolVar(&ver, "v", false, "show version and exit")

	flag.Parse()

	if ver {
		version.ShowAndExit(false)
	}

	if err := config.Valid(); err != nil {
		log.Fatal().Err(err).Msg("invalid configuration")
	}

	ctx := context.Background()
	client, err := connectDB(ctx, dbConf)
	if err != nil {
		log.Fatal().Err(err).Msg("fail to connect to database")
	}

	s, err := createServer(listen, dbName, client, config.Config.Network, config.Config.Seed)
	if err != nil {
		log.Fatal().Err(err).Msg("fail to create HTTP server")
	}

	c := make(chan os.Signal, 1)
	signal.Notify(c, os.Interrupt)

	go s.ListenAndServe()

	<-c

	ctx, cancel := context.WithTimeout(context.Background(), time.Second*5)
	defer cancel()

	if err := s.Shutdown(ctx); err != nil {
		log.Printf("error during server shutdown: %v\n", err)
	}
}

func connectDB(ctx context.Context, connectionURI string) (*mongo.Client, error) {
	client, err := mongo.NewClient(options.Client().ApplyURI(connectionURI))
	if err != nil {
		return nil, err
	}

	if err := client.Connect(ctx); err != nil {
		return nil, err
	}

	return client, nil
}

func createServer(listen, dbName string, client *mongo.Client, network, seed string) (*http.Server, error) {
	db, err := mw.NewDatabaseMiddleware(dbName, client)
	if err != nil {
		return nil, err
	}

	router := mux.NewRouter()
	prom := muxprom.New(
		muxprom.Router(router),
		muxprom.Namespace("explorer"),
	)
	prom.Instrument()

	router.Use(db.Middleware)
	router.Path("/metrics").Handler(promhttp.Handler()).Name("metrics")

	var e escrow.Escrow
<<<<<<< HEAD
	if seed != "" {
		log.Info().Msgf("escrow enabled on %s", config.Config.Network)
=======
	if seed != "" && asset != "" {
		log.Info().Msgf("escrow disabled on %s %s", config.Config.Network, config.Config.Asset)
>>>>>>> a0924109
		if err := escrowdb.Setup(context.Background(), db.Database()); err != nil {
			log.Fatal().Err(err).Msg("failed to create escrow database indexes")
		}

		wallet, err := stellar.New(config.Config.Seed, config.Config.Network)
		if err != nil {
			log.Fatal().Err(err).Msg("failed to create stellar wallet")
		}

		e = escrow.NewStellar(wallet, db.Database())

	} else {
		log.Info().Msg("escrow disabled")
		e = escrow.NewFree(db.Database())
	}

	go e.Run(context.Background())

	pkgs := []Pkg{
		phonebook.Setup,
		directory.Setup,
	}

	for _, pkg := range pkgs {
		if err := pkg(router, db.Database()); err != nil {
			log.Error().Err(err).Msg("failed to register package")
		}
	}

	if err = workloads.Setup(router, db.Database(), e); err != nil {
		log.Error().Err(err).Msg("failed to register package")
	}

	log.Printf("start on %s\n", listen)
	r := handlers.LoggingHandler(os.Stderr, router)
	r = handlers.CORS(handlers.AllowedOrigins([]string{"*"}))(r)

	return &http.Server{
		Addr:    listen,
		Handler: r,
	}, nil
}<|MERGE_RESOLUTION|>--- conflicted
+++ resolved
@@ -47,12 +47,7 @@
 	flag.StringVar(&dbConf, "mongo", "mongodb://localhost:27017", "connection string to mongo database")
 	flag.StringVar(&dbName, "name", "explorer", "database name")
 	flag.StringVar(&config.Config.Seed, "seed", "", "wallet seed")
-<<<<<<< HEAD
-	flag.StringVar(&config.Config.Network, "network", "testnet", "tfchain network")
-=======
-	flag.StringVar(&config.Config.Network, "network", "", "tfchain network")
-	flag.StringVar(&config.Config.Asset, "asset", "", "which asset to use")
->>>>>>> a0924109
+	flag.StringVar(&config.Config.Network, "network", "", "stellar network")
 	flag.BoolVar(&ver, "v", false, "show version and exit")
 
 	flag.Parse()
@@ -121,13 +116,8 @@
 	router.Path("/metrics").Handler(promhttp.Handler()).Name("metrics")
 
 	var e escrow.Escrow
-<<<<<<< HEAD
 	if seed != "" {
 		log.Info().Msgf("escrow enabled on %s", config.Config.Network)
-=======
-	if seed != "" && asset != "" {
-		log.Info().Msgf("escrow disabled on %s %s", config.Config.Network, config.Config.Asset)
->>>>>>> a0924109
 		if err := escrowdb.Setup(context.Background(), db.Database()); err != nil {
 			log.Fatal().Err(err).Msg("failed to create escrow database indexes")
 		}
