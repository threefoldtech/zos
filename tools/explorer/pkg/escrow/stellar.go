package escrow

import (
	"context"
	"fmt"
	"time"

	"github.com/pkg/errors"
	"github.com/rs/zerolog/log"
	"github.com/stellar/go/xdr"
	"github.com/threefoldtech/zos/pkg/schema"
	gdirectory "github.com/threefoldtech/zos/tools/explorer/models/generated/directory"
	"github.com/threefoldtech/zos/tools/explorer/models/generated/workloads"
	"github.com/threefoldtech/zos/tools/explorer/pkg/directory"
	directorytypes "github.com/threefoldtech/zos/tools/explorer/pkg/directory/types"
	"github.com/threefoldtech/zos/tools/explorer/pkg/escrow/types"
	"github.com/threefoldtech/zos/tools/explorer/pkg/stellar"
	workloadtypes "github.com/threefoldtech/zos/tools/explorer/pkg/workloads/types"
	"go.mongodb.org/mongo-driver/mongo"
)

type (
	// Stellar service manages a dedicate wallet for payments for reservations.
	Stellar struct {
		wallet *stellar.Wallet
		db     *mongo.Database

		reservationChannel chan reservationRegisterJob
		deployedChannel    chan schema.ID
		cancelledChannel   chan schema.ID

		nodeAPI NodeAPI
		farmAPI FarmAPI

		ctx context.Context
	}

	// NodeAPI operations on node database
	NodeAPI interface {
		// Get a node from the database using its ID
		Get(ctx context.Context, db *mongo.Database, id string, proofs bool) (directorytypes.Node, error)
	}

	// FarmAPI operations on farm database
	FarmAPI interface {
		// GetByID get a farm from the database using its ID
		GetByID(ctx context.Context, db *mongo.Database, id int64) (directorytypes.Farm, error)
	}

	reservationRegisterJob struct {
		reservation  workloads.Reservation
		asset        string
		responseChan chan reservationRegisterJobResponse
	}

	reservationRegisterJobResponse struct {
		data types.CustomerEscrowInformation
		err  error
	}
)

const (
	// interval between every check of active escrow accounts
	balanceCheckInterval = time.Minute * 1
)

// NewStellar creates a new escrow object and fetches all addresses for the escrow wallet
func NewStellar(wallet *stellar.Wallet, db *mongo.Database) *Stellar {
	jobChannel := make(chan reservationRegisterJob)
	deployChannel := make(chan schema.ID)
	cancelChannel := make(chan schema.ID)

	return &Stellar{
		wallet:             wallet,
		db:                 db,
		nodeAPI:            &directory.NodeAPI{},
		farmAPI:            &directory.FarmAPI{},
		reservationChannel: jobChannel,
		deployedChannel:    deployChannel,
		cancelledChannel:   cancelChannel,
	}
}

// Run the escrow until the context is done
func (e *Stellar) Run(ctx context.Context) error {
	ticker := time.NewTicker(balanceCheckInterval)
	defer ticker.Stop()

	e.ctx = ctx

	for {
		select {
		case <-ctx.Done():
			log.Info().Msg("escrow context done, exiting")
			return nil

		case <-ticker.C:
			log.Info().Msg("scanning active escrow accounts balance")
			if err := e.checkReservations(); err != nil {
				log.Error().Err(err).Msgf("failed to check reservations")
			}

			log.Info().Msg("scanning for expired escrows")
			if err := e.refundExpiredReservations(); err != nil {
				log.Error().Err(err).Msgf("failed to refund expired reservations")
			}

		case job := <-e.reservationChannel:
			log.Info().Int64("reservation_id", int64(job.reservation.ID)).Msg("processing new reservation escrow for reservation")
			details, err := e.processReservation(job.reservation, job.asset)
			if err != nil {
				log.Error().
					Err(err).
					Int64("reservation_id", int64(job.reservation.ID)).
					Msgf("failed to check reservations")
			}
			job.responseChan <- reservationRegisterJobResponse{
				err:  err,
				data: details,
			}

		case id := <-e.deployedChannel:
			log.Info().Int64("reservation_id", int64(id)).Msg("trying to pay farmer for deployed reservation")
			if err := e.payoutFarmers(id); err != nil {
				log.Error().
					Err(err).
					Int64("reservation_id", int64(id)).
					Msgf("failed to payout farmers")
			}

		case id := <-e.cancelledChannel:
			log.Info().Int64("reservation_id", int64(id)).Msg("trying to refund clients for canceled reservation")
			if err := e.refundClients(id); err != nil {
				log.Error().
					Err(err).
					Int64("reservation_id", int64(id)).
					Msgf("could not refund clients")
			}
		}
	}
}

func (e *Stellar) refundExpiredReservations() error {
	// load expired escrows
	reservationEscrows, err := types.GetAllExpiredReservationPaymentInfos(e.ctx, e.db)
	if err != nil {
		return errors.Wrap(err, "failed to load active reservations from escrow")
	}
	for _, escrowInfo := range reservationEscrows {
		log.Info().Int64("id", int64(escrowInfo.ReservationID)).Msg("expired escrow")

		if err := e.refundEscrow(escrowInfo); err != nil {
			log.Error().Err(err).Msgf("failed to refund reservation escrow")
			continue
		}

		escrowInfo.Canceled = true
		if err = types.ReservationPaymentInfoUpdate(e.ctx, e.db, escrowInfo); err != nil {
			log.Error().Err(err).Msgf("failed to mark expired reservation escrow info as cancelled")
		}
	}
	return nil
}

// checkReservations checks all the active reservations and marks those who are funded.
// if a reservation is funded then it will mark this reservation as to DEPLOY.
// if its underfunded it will throw an error.
func (e *Stellar) checkReservations() error {
	// load active escrows
	reservationEscrows, err := types.GetAllActiveReservationPaymentInfos(e.ctx, e.db)
	if err != nil {
		return errors.Wrap(err, "failed to load active reservations from escrow")
	}

	for _, escrowInfo := range reservationEscrows {
		if err := e.checkReservationPaid(escrowInfo); err != nil {
			log.Error().
				Str("address", escrowInfo.Address).
				Int64("reservation_id", int64(escrowInfo.ReservationID)).
				Err(err).
				Msg("failed to check reservation escrow funding status")
			continue
		}
	}
	return nil
}

// CheckReservationPaid verifies if an escrow account received sufficient balance
// to pay for a reservation. If this is the case, the reservation will be moved
// to the deploy state, and the escrow state will be updated to indicate that this
// escrow has indeed been paid for this reservation, so it is not checked anymore
// in the future.
func (e *Stellar) checkReservationPaid(escrowInfo types.ReservationPaymentInformation) error {
	slog := log.With().
		Str("address", escrowInfo.Address).
		Int64("reservation_id", int64(escrowInfo.ReservationID)).
		Logger()

	// calculate total amount needed for reservation
	requiredValue := xdr.Int64(0)
	for _, escrowAccount := range escrowInfo.Infos {
		requiredValue += escrowAccount.TotalAmount
	}

	balance, _, err := e.wallet.GetBalance(escrowInfo.Address, escrowInfo.ReservationID, escrowInfo.Asset)
	if err != nil {
		return errors.Wrap(err, "failed to verify escrow account balance")
	}

	if balance < requiredValue {
		slog.Debug().Msgf("required balance %d not reached yet (%d)", requiredValue, balance)
		return nil
	}

	slog.Debug().Msgf("required balance %d funded (%d), continue reservation", requiredValue, balance)

	reservation, err := workloadtypes.ReservationFilter{}.WithID(escrowInfo.ReservationID).Get(e.ctx, e.db)
	if err != nil {
		return errors.Wrap(err, "failed to load reservation")
	}

	pl, err := workloadtypes.NewPipeline(reservation)
	if err != nil {
		return errors.Wrap(err, "failed to process reservation pipeline")
	}

	reservation, _ = pl.Next()
	if !reservation.IsAny(workloadtypes.Pay) {
		// Do not continue, but also take no action to drive the reservation
		// as much as possible from the main explorer part.
		slog.Warn().Msg("reservation is paid, but no longer in pay state")
		// We warn because this is an unusual state to be in, yet there are
		// situations where this could happen. For example, we load the escrow,
		// the explorer then invalidates the actual reservation (e.g. user cancels),
		// we then load the updated reservation, which is no longer in pay state,
		// but the explorer is still cancelling the escrow, so we get here. As stated
		// above, we drive the escrow as much as possible from the workloads, with the
		// timeouts coming from the escrow itself, so this situation should always
		// resole itself. If we notice this log is coming back periodically, it thus means
		// there is a bug somewhere else in the code.
		// As a result, this state is therefore not considered an error.
		return nil
	}

	slog.Info().Msg("all farmer are paid, trying to move to deploy state")

	// update reservation
	if err = workloadtypes.ReservationSetNextAction(e.ctx, e.db, escrowInfo.ReservationID, workloadtypes.Deploy); err != nil {
		return errors.Wrap(err, "failed to set reservation to DEPLOY state")
	}

	escrowInfo.Paid = true
	if err = types.ReservationPaymentInfoUpdate(e.ctx, e.db, escrowInfo); err != nil {
		return errors.Wrap(err, "failed to mark reservation escrow info as paid")
	}

	slog.Debug().Msg("escrow marked as paid")

	return nil
}

// processReservation processes a single reservation
// calculates resources and their costs
func (e *Stellar) processReservation(reservation workloads.Reservation, asset string) (types.CustomerEscrowInformation, error) {
	var customerInfo types.CustomerEscrowInformation
	rsuPerFarmer, freeToUse, err := e.processReservationResources(reservation.DataReservation)
	if err != nil {
		return customerInfo, errors.Wrap(err, "failed to process reservation resources")
	}

	res, err := e.calculateReservationCost(rsuPerFarmer)
	if err != nil {
		return customerInfo, errors.Wrap(err, "failed to process reservation resources costs")
	}

	address, err := e.createOrLoadAccount(reservation.CustomerTid)
	if err != nil {
		return customerInfo, errors.Wrap(err, "failed to get escrow address for customer")
	}

	// If the node has a flag that it is free to use we will expect a payment in FreeTFT
	// if any other currency is passed we let the user know that he must pay
	// for this reservation in FreeTFT
	if freeToUse && asset != stellar.FreeTFT.String() {
		asset = stellar.FreeTFT.String()
	}

	details := make([]types.EscrowDetail, 0, len(res))
	for farmer, value := range res {
		details = append(details, types.EscrowDetail{
			FarmerID:    schema.ID(farmer),
			TotalAmount: value,
			Asset:       asset,
			Issuer:      e.wallet.GetIssuerByAsset(stellar.AssetCodeEnum(asset)),
		})
	}
	reservationPaymentInfo := types.ReservationPaymentInformation{
		Infos:         details,
		Address:       address,
		ReservationID: reservation.ID,
		Expiration:    reservation.DataReservation.ExpirationProvisioning,
		Paid:          false,
		Canceled:      false,
		Released:      false,
		Free:          freeToUse,
		Asset:         stellar.AssetCodeEnum(asset),
	}
	err = types.ReservationPaymentInfoCreate(e.ctx, e.db, reservationPaymentInfo)
	if err != nil {
		return customerInfo, errors.Wrap(err, "failed to create reservation payment information")
	}
	log.Info().Int64("id", int64(reservation.ID)).Msg("processed reservation and created payment information")
	customerInfo.Address = address
	customerInfo.Details = details

	return customerInfo, nil
}

// refundClients refunds clients if the reservation is cancelled
func (e *Stellar) refundClients(id schema.ID) error {
	rpi, err := types.ReservationPaymentInfoGet(e.ctx, e.db, id)
	if err != nil {
		return errors.Wrap(err, "failed to get reservation escrow info")
	}
	if rpi.Released || rpi.Canceled {
		// already paid
		return nil
	}
	if err := e.refundEscrow(rpi); err != nil {
		log.Error().Err(err).Msg("failed to refund escrow")
		return errors.Wrap(err, "could not refund escrow")
	}
	rpi.Canceled = true
	if err = types.ReservationPaymentInfoUpdate(e.ctx, e.db, rpi); err != nil {
		return errors.Wrapf(err, "could not mark escrows for %d as canceled", rpi.ReservationID)
	}
	log.Debug().Int64("id", int64(rpi.ReservationID)).Msg("refunded clients for reservation")
	return nil
}

// payoutFarmers pays out the farmer for a processed reservation
func (e *Stellar) payoutFarmers(id schema.ID) error {
	rpi, err := types.ReservationPaymentInfoGet(e.ctx, e.db, id)
	if err != nil {
		return errors.Wrap(err, "failed to get reservation escrow info")
	}
	if rpi.Released || rpi.Canceled {
		// already paid
		return nil
	}

	// collect the farmer addresses and amount they should receive, we already
	// have sufficient balance on the escrow to cover this
	paymentInfo := make([]stellar.PayoutInfo, 0, len(rpi.Infos))
	for _, escrowDetails := range rpi.Infos {
		// in case of an error in this flow we continue, so we try to pay as much
		// farmers as possible even if one fails
		farm, err := e.farmAPI.GetByID(e.ctx, e.db, int64(escrowDetails.FarmerID))
		if err != nil {
			log.Error().Msgf("failed to load farm info: %s", err)
			continue
		}

		var destination string
		if rpi.Free {
			// default use freeTFT issuer as destination
			// if a reservation is free to use we send the tokens
			// back to the issuer, this will freeze the tokens from being used again
			destination = e.wallet.GetFreeTFTIssuer()
		} else {
			// if the reservation is not free we assume the currency is TFT
			destination, err = addressByAsset(farm.WalletAddresses, rpi.Asset.String())
			if err != nil {
				// FIXME: this is probably not ok, what do we do in this case ?
				log.Error().Err(err).Msgf("failed to find address for %s for farmer %d", rpi.Asset.String(), farm.ID)
				continue
			}
		}

		paymentInfo = append(paymentInfo,
			stellar.PayoutInfo{
				Address: destination,
				Amount:  escrowDetails.TotalAmount,
			},
		)
	}

	addressInfo, err := types.CustomerAddressByAddress(e.ctx, e.db, rpi.Address)
	if err != nil {
		log.Error().Msgf("failed to load escrow address info: %s", err)
		return errors.Wrap(err, "could not load escrow address info")
	}
<<<<<<< HEAD
	kp, err := e.wallet.KeyPairFromSeed(addressInfo.Secret)
	if err != nil {
		log.Error().Msgf("failed to parse escrow address secret: %s", err)
		return errors.Wrap(err, "could not load escrow address info")
	}
	if err = e.wallet.PayoutFarmers(*kp, paymentInfo, id, rpi.Asset); err != nil {
=======
	if err = e.wallet.PayoutFarmers(addressInfo.Secret, paymentInfo, id); err != nil {
>>>>>>> ae514f0f
		log.Error().Msgf("failed to pay farmer: %s for reservation %d", err, id)
		return errors.Wrap(err, "could not pay farmer")
	}
	// now refund any possible overpayment
<<<<<<< HEAD
	if err = e.wallet.Refund(*kp, id, rpi.Asset); err != nil {
=======
	if err = e.wallet.Refund(addressInfo.Secret, id); err != nil {
>>>>>>> ae514f0f
		log.Error().Msgf("failed to refund overpayment farmer: %s", err)
		return errors.Wrap(err, "could not refund overpayment")
	}
	log.Info().
		Str("escrow address", rpi.Address).
		Int64("reservation id", int64(rpi.ReservationID)).
		Msgf("paid farmer")

	rpi.Released = true
	if err = types.ReservationPaymentInfoUpdate(e.ctx, e.db, rpi); err != nil {
		return errors.Wrapf(err, "could not mark escrows for %d as released", rpi.ReservationID)
	}
	return nil
}

func (e *Stellar) refundEscrow(escrowInfo types.ReservationPaymentInformation) error {
	slog := log.With().
		Str("address", escrowInfo.Address).
		Int64("reservation_id", int64(escrowInfo.ReservationID)).
		Logger()

	slog.Info().Msgf("try to refund client for escrow")

	addressInfo, err := types.CustomerAddressByAddress(e.ctx, e.db, escrowInfo.Address)
	if err != nil {
		return errors.Wrap(err, "failed to load escrow info")
	}

<<<<<<< HEAD
	kp, err := e.wallet.KeyPairFromSeed(addressInfo.Secret)
	if err != nil {
		return errors.Wrap(err, "failed to parse escrow address secret")
	}

	if err = e.wallet.Refund(*kp, escrowInfo.ReservationID, escrowInfo.Asset); err != nil {
=======
	if err = e.wallet.Refund(addressInfo.Secret, escrowInfo.ReservationID); err != nil {
>>>>>>> ae514f0f
		return errors.Wrap(err, "failed to refund clients")
	}

	slog.Info().Msgf("refunded client for escrow")
	return nil
}

// RegisterReservation registers a workload reservation
func (e *Stellar) RegisterReservation(reservation workloads.Reservation, asset string) (types.CustomerEscrowInformation, error) {
	job := reservationRegisterJob{
		reservation:  reservation,
		asset:        asset,
		responseChan: make(chan reservationRegisterJobResponse),
	}
	e.reservationChannel <- job

	response := <-job.responseChan

	return response.data, response.err
}

// ReservationDeployed informs the escrow that a reservation has been successfully
// deployed, so the escrow can release the funds to the farmer (and refund any excess)
func (e *Stellar) ReservationDeployed(reservationID schema.ID) {
	e.deployedChannel <- reservationID
}

// ReservationCanceled informs the escrow of a canceled reservation so it can refund
// the user
func (e *Stellar) ReservationCanceled(reservationID schema.ID) {
	e.cancelledChannel <- reservationID
}

// createOrLoadAccount creates or loads account based on  customer id
func (e *Stellar) createOrLoadAccount(customerTID int64) (string, error) {
	res, err := types.CustomerAddressGet(context.Background(), e.db, customerTID)
	if err != nil {
		if err == types.ErrAddressNotFound {
			seed, address, err := e.wallet.CreateAccount()
			if err != nil {
				return "", errors.Wrapf(err, "failed to create a new account for customer %d", customerTID)
			}
			err = types.CustomerAddressCreate(context.Background(), e.db, types.CustomerAddress{
				CustomerTID: customerTID,
				Address:     address,
				Secret:      seed,
			})
			if err != nil {
				return "", errors.Wrapf(err, "failed to save a new account for customer %d", customerTID)
			}
			log.Debug().
				Int64("customer", int64(customerTID)).
				Str("address", address).
				Msgf("created new escrow address for customer")
			return address, nil
		}
		return "", errors.Wrap(err, "failed to get customer address")
	}
	log.Debug().
		Int64("customer", int64(customerTID)).
		Str("address", res.Address).
		Msgf("escrow address found for customer")

	return res.Address, nil
}

func addressByAsset(addrs []gdirectory.WalletAddress, asset string) (string, error) {
	for _, a := range addrs {
		if a.Asset == asset && a.Address != "" {
			return a.Address, nil
		}
	}
	return "", fmt.Errorf("not address found for %s asset", asset)
}<|MERGE_RESOLUTION|>--- conflicted
+++ resolved
@@ -390,25 +390,12 @@
 		log.Error().Msgf("failed to load escrow address info: %s", err)
 		return errors.Wrap(err, "could not load escrow address info")
 	}
-<<<<<<< HEAD
-	kp, err := e.wallet.KeyPairFromSeed(addressInfo.Secret)
-	if err != nil {
-		log.Error().Msgf("failed to parse escrow address secret: %s", err)
-		return errors.Wrap(err, "could not load escrow address info")
-	}
-	if err = e.wallet.PayoutFarmers(*kp, paymentInfo, id, rpi.Asset); err != nil {
-=======
-	if err = e.wallet.PayoutFarmers(addressInfo.Secret, paymentInfo, id); err != nil {
->>>>>>> ae514f0f
+	if err = e.wallet.PayoutFarmers(addressInfo.Secret, paymentInfo, id, rpi.Asset); err != nil {
 		log.Error().Msgf("failed to pay farmer: %s for reservation %d", err, id)
 		return errors.Wrap(err, "could not pay farmer")
 	}
 	// now refund any possible overpayment
-<<<<<<< HEAD
-	if err = e.wallet.Refund(*kp, id, rpi.Asset); err != nil {
-=======
-	if err = e.wallet.Refund(addressInfo.Secret, id); err != nil {
->>>>>>> ae514f0f
+	if err = e.wallet.Refund(addressInfo.Secret, id, rpi.Asset); err != nil {
 		log.Error().Msgf("failed to refund overpayment farmer: %s", err)
 		return errors.Wrap(err, "could not refund overpayment")
 	}
@@ -437,16 +424,7 @@
 		return errors.Wrap(err, "failed to load escrow info")
 	}
 
-<<<<<<< HEAD
-	kp, err := e.wallet.KeyPairFromSeed(addressInfo.Secret)
-	if err != nil {
-		return errors.Wrap(err, "failed to parse escrow address secret")
-	}
-
-	if err = e.wallet.Refund(*kp, escrowInfo.ReservationID, escrowInfo.Asset); err != nil {
-=======
-	if err = e.wallet.Refund(addressInfo.Secret, escrowInfo.ReservationID); err != nil {
->>>>>>> ae514f0f
+	if err = e.wallet.Refund(addressInfo.Secret, escrowInfo.ReservationID, escrowInfo.Asset); err != nil {
 		return errors.Wrap(err, "failed to refund clients")
 	}
 
