--- conflicted
+++ resolved
@@ -74,11 +74,7 @@
 	}
 
 	for _, nodeID := range nodeIDs {
-<<<<<<< HEAD
-		id, err := client.Reserve(r, modules.StrIdentifier(nodeID))
-=======
-		id, err := store.Reserve(r, pkg.StrIdentifier(nodeID))
->>>>>>> 6c46e1d4
+		id, err := client.Reserve(r, pkg.StrIdentifier(nodeID))
 		if err != nil {
 			return errors.Wrap(err, "failed to send reservation")
 		}
