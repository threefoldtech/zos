--- conflicted
+++ resolved
@@ -120,12 +120,7 @@
     $tfubin generate storage zdb --size 10 --type SSD --mode user > ${schemas}/zdb-ssd-10.json
     $tfubin generate storage zdb --size 100 --type SSD --mode user > ${schemas}/zdb-ssd-100.json
     $tfubin generate storage zdb --size 200 --type SSD --mode user > ${schemas}/zdb-ssd-200.json
-
-<<<<<<< HEAD
     $tfubin generate storage zdb --size 100 --type HDD --mode user > ${schemas}/zdb-hdd-100.json
-=======
-    $tfubin generate storage zdb --size 100 --type SSD --mode user > ${schemas}/zdb-hdd-100.json
->>>>>>> 387bafe7
     $tfubin generate storage zdb --size 400 --type HDD --mode user > ${schemas}/zdb-hdd-400.json
 }
 
