# Table Of Content
- Modules
  - [Storage](storage/readme.md)
  - [Flist](flist/readme.md)
<<<<<<< HEAD
  - [Containerd](container/readme.md)
  - [Identityd](identity/readme.md)
=======
  - [Networking](network/readme.md)
>>>>>>> ce00ffee
<|MERGE_RESOLUTION|>--- conflicted
+++ resolved
@@ -2,9 +2,6 @@
 - Modules
   - [Storage](storage/readme.md)
   - [Flist](flist/readme.md)
-<<<<<<< HEAD
   - [Containerd](container/readme.md)
   - [Identityd](identity/readme.md)
-=======
-  - [Networking](network/readme.md)
->>>>>>> ce00ffee
+  - [Networking](network/readme.md)